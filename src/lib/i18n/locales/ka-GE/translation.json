{
	"'s', 'm', 'h', 'd', 'w' or '-1' for no expiration.": "'s', 'm', 'h', 'd', 'w' ან '-1' ვადის გასვლისთვის.",
	"(Beta)": "(ბეტა)",
	"(e.g. `sh webui.sh --api`)": "(მაგ. `sh webui.sh --api`)",
	"(latest)": "(უახლესი)",
	"{{ models }}": "{{ models }}",
	"{{ owner }}: You cannot delete a base model": "{{ owner }}: თქვენ არ შეგიძლიათ წაშალოთ ბაზის მოდელი",
	"{{modelName}} is thinking...": "{{modelName}} ფიქრობს...",
	"{{user}}'s Chats": "{{user}}-ის ჩათები",
	"{{webUIName}} Backend Required": "{{webUIName}} საჭიროა ბექენდი",
	"A task model is used when performing tasks such as generating titles for chats and web search queries": "დავალების მოდელი გამოიყენება ისეთი ამოცანების შესრულებისას, როგორიცაა ჩეთების სათაურების გენერირება და ვებ – ძიების მოთხოვნები",
	"a user": "მომხმარებელი",
	"About": "შესახებ",
	"Account": "ანგარიში",
	"Account Activation Pending": "",
	"Accurate information": "დიდი ინფორმაცია",
	"Active Users": "",
	"Add": "დამატება",
	"Add a model id": "დაამატეთ მოდელის ID",
	"Add a short description about what this model does": "დაამატეთ მოკლე აღწერა იმის შესახებ, თუ რას აკეთებს ეს მოდელი",
	"Add a short title for this prompt": "დაამატე მოკლე სათაური ამ მოთხოვნისთვის",
	"Add a tag": "დაამატე ტეგი",
	"Add custom prompt": "პირველადი მოთხოვნის დამატება",
	"Add Docs": "დოკუმენტის დამატება",
	"Add Files": "ფაილების დამატება",
	"Add Memory": "მემორიის დამატება",
	"Add message": "შეტყობინების დამატება",
	"Add Model": "მოდელის დამატება",
	"Add Tags": "ტეგების დამატება",
	"Add User": "მომხმარებლის დამატება",
	"Adjusting these settings will apply changes universally to all users.": "ამ პარამეტრების რეგულირება ცვლილებებს უნივერსალურად გამოიყენებს ყველა მომხმარებლისთვის",
	"admin": "ადმინისტრატორი",
	"Admin": "",
	"Admin Panel": "ადმინ პანელი",
	"Admin Settings": "ადმინისტრატორის ხელსაწყოები",
	"Admins have access to all tools at all times; users need tools assigned per model in the workspace.": "",
	"Advanced Parameters": "დამატებითი პარამეტრები",
	"Advanced Params": "მოწინავე პარამები",
	"all": "ყველა",
	"All Documents": "ყველა დოკუმენტი",
	"All Users": "ყველა მომხმარებელი",
	"Allow": "ნების დართვა",
	"Allow Chat Deletion": "მიმოწერის წაშლის დაშვება",
	"Allow non-local voices": "",
	"Allow User Location": "",
	"alphanumeric characters and hyphens": "ალფანუმერული სიმბოლოები და დეფისები",
	"Already have an account?": "უკვე გაქვს ანგარიში?",
	"an assistant": "ასისტენტი",
	"and": "და",
	"and create a new shared link.": "და შექმენით ახალი გაზიარებული ბმული.",
	"API Base URL": "API საბაზისო URL",
	"API Key": "API გასაღები",
	"API Key created.": "API გასაღები შექმნილია.",
	"API keys": "API გასაღები",
	"April": "აპრილი",
	"Archive": "არქივი",
	"Archive All Chats": "არქივი ყველა ჩატი",
	"Archived Chats": "ჩატის ისტორიის არქივი",
	"are allowed - Activate this command by typing": "დაშვებულია - ბრძანების გასააქტიურებლად აკრიფეთ:",
	"Are you sure?": "დარწმუნებული ხარ?",
	"Attach file": "ფაილის ჩაწერა",
	"Attention to detail": "დეტალური მიმართვა",
	"Audio": "ხმოვანი",
	"August": "აგვისტო",
	"Auto-playback response": "ავტომატური დაკვრის პასუხი",
	"AUTOMATIC1111 Base URL": "AUTOMATIC1111 საბაზისო მისამართი",
	"AUTOMATIC1111 Base URL is required.": "AUTOMATIC1111 საბაზისო მისამართი აუცილებელია",
	"available!": "ხელმისაწვდომია!",
	"Back": "უკან",
	"Bad Response": "ხარვეზი",
	"Banners": "რეკლამა",
	"Base Model (From)": "საბაზო მოდელი (-დან)",
	"Batch Size (num_batch)": "",
	"before": "ადგილზე",
	"Being lazy": "ჩაიტყვევა",
	"Brave Search API Key": "Brave Search API გასაღები",
	"Bypass SSL verification for Websites": "SSL-ის ვერიფიკაციის გააუქმება ვებსაიტებზე",
	"Call": "",
	"Call feature is not supported when using Web STT engine": "",
	"Camera": "",
	"Cancel": "გაუქმება",
	"Capabilities": "შესაძლებლობები",
	"Change Password": "პაროლის შეცვლა",
	"Chat": "მიმოწერა",
	"Chat Background Image": "",
	"Chat Bubble UI": "ჩატის ბულბი",
	"Chat direction": "ჩატის მიმართულება",
	"Chat History": "მიმოწერის ისტორია",
	"Chat History is off for this browser.": "მიმოწერის ისტორია ამ ბრაუზერისთვის გათიშულია",
	"Chats": "მიმოწერები",
	"Check Again": "თავიდან შემოწმება",
	"Check for updates": "განახლებების ძიება",
	"Checking for updates...": "მიმდინარეობს განახლებების ძიება...",
	"Choose a model before saving...": "აირჩიეთ მოდელი შენახვამდე...",
	"Chunk Overlap": "გადახურვა ფრაგმენტულია",
	"Chunk Params": "გადახურვის პარამეტრები",
	"Chunk Size": "გადახურვის ზომა",
	"Citation": "ციტატა",
	"Clear memory": "",
	"Click here for help.": "დახმარებისთვის, დააკლიკე აქ",
	"Click here to": "დააკლიკე აქ",
	"Click here to download user import template file.": "",
	"Click here to select": "ასარჩევად, დააკლიკე აქ",
	"Click here to select a csv file.": "ასარჩევად, დააკლიკე აქ",
	"Click here to select a py file.": "",
	"Click here to select documents.": "დოკუმენტების ასარჩევად, დააკლიკე აქ",
	"click here.": "დააკლიკე აქ",
	"Click on the user role button to change a user's role.": "დააკლიკეთ მომხმარებლის როლის ღილაკს რომ შეცვალოთ მომხმარების როლი",
	"Clone": "კლონი",
	"Close": "დახურვა",
	"Collection": "ნაკრები",
	"ComfyUI": "ComfyUI",
	"ComfyUI Base URL": "ComfyUI საბაზისო URL",
	"ComfyUI Base URL is required.": "ComfyUI საბაზისო URL აუცილებელია.",
	"Command": "ბრძანება",
	"Concurrent Requests": "თანმხლები მოთხოვნები",
	"Confirm": "",
	"Confirm Password": "პაროლის დამოწმება",
	"Confirm your action": "",
	"Connections": "კავშირები",
	"Contact Admin for WebUI Access": "",
	"Content": "კონტენტი",
	"Context Length": "კონტექსტის სიგრძე",
	"Continue Response": "პასუხის გაგრძელება",
	"Continue with {{provider}}": "",
	"Copied shared chat URL to clipboard!": "ყავს ჩათის URL-ი კლიპბორდში!",
	"Copy": "კოპირება",
	"Copy last code block": "ბოლო ბლოკის კოპირება",
	"Copy last response": "ბოლო პასუხის კოპირება",
	"Copy Link": "კოპირება",
	"Copying to clipboard was successful!": "კლავიატურაზე კოპირება წარმატებით დასრულდა",
	"Create a model": "შექმენით მოდელი",
	"Create Account": "ანგარიშის შექმნა",
	"Create new key": "პირადი ღირებულბრის შექმნა",
	"Create new secret key": "პირადი ღირებულბრის შექმნა",
	"Created at": "შექმნილია",
	"Created At": "შექმნილია",
	"Created by": "",
	"CSV Import": "",
	"Current Model": "მიმდინარე მოდელი",
	"Current Password": "მიმდინარე პაროლი",
	"Custom": "საკუთარი",
	"Customize models for a specific purpose": "მოდელების მორგება კონკრეტული მიზნისთვის",
	"Dark": "მუქი",
	"Dashboard": "",
	"Database": "მონაცემთა ბაზა",
	"December": "დეკემბერი",
	"Default": "დეფოლტი",
	"Default (Automatic1111)": "დეფოლტ (Automatic1111)",
	"Default (SentenceTransformers)": "დეფოლტ (SentenceTransformers)",
	"Default Model": "ნაგულისხმები მოდელი",
	"Default model updated": "დეფოლტ მოდელი განახლებულია",
	"Default Prompt Suggestions": "დეფოლტ პრომპტი პირველი პირველი",
	"Default User Role": "მომხმარებლის დეფოლტ როლი",
	"delete": "წაშლა",
	"Delete": "წაშლა",
	"Delete a model": "მოდელის წაშლა",
	"Delete All Chats": "ყველა ჩატის წაშლა",
	"Delete chat": "შეტყობინების წაშლა",
	"Delete Chat": "შეტყობინების წაშლა",
	"Delete chat?": "",
	"delete this link": "ბმულის წაშლა",
	"Delete User": "მომხმარებლის წაშლა",
	"Deleted {{deleteModelTag}}": "{{deleteModelTag}} წაშლილია",
	"Deleted {{name}}": "Deleted {{name}}",
	"Description": "აღწერა",
	"Didn't fully follow instructions": "ვერ ყველა ინფორმაციისთვის ვერ ხელახლა ჩაწერე",
	"Discover a model": "გაიგეთ მოდელი",
	"Discover a prompt": "აღმოაჩინეთ მოთხოვნა",
	"Discover, download, and explore custom prompts": "აღმოაჩინეთ, ჩამოტვირთეთ და შეისწავლეთ მორგებული მოთხოვნები",
	"Discover, download, and explore model presets": "აღმოაჩინეთ, ჩამოტვირთეთ და შეისწავლეთ მოდელის წინასწარ პარამეტრები",
	"Dismissible": "",
	"Display Emoji in Call": "",
	"Display the username instead of You in the Chat": "ჩატში აჩვენე მომხმარებლის სახელი თქვენს ნაცვლად",
	"Document": "დოკუმენტი",
	"Document Settings": "დოკუმენტის პარამეტრები",
	"Documentation": "",
	"Documents": "დოკუმენტები",
	"does not make any external connections, and your data stays securely on your locally hosted server.": "არ ამყარებს გარე კავშირებს და თქვენი მონაცემები უსაფრთხოდ რჩება თქვენს ადგილობრივ სერვერზე.",
	"Don't Allow": "არ დაუშვა",
	"Don't have an account?": "არ გაქვს ანგარიში?",
	"Don't like the style": "არ ეთიკურია ფართოდ",
	"Download": "ჩამოტვირთვა გაუქმებულია",
	"Download canceled": "ჩამოტვირთვა გაუქმებულია",
	"Download Database": "გადმოწერე მონაცემთა ბაზა",
	"Drop any files here to add to the conversation": "გადაიტანეთ ფაილები აქ, რათა დაამატოთ ისინი მიმოწერაში",
	"e.g. '30s','10m'. Valid time units are 's', 'm', 'h'.": "მაგალითად, '30წ', '10მ'. მოქმედი დროის ერთეულები: 'წ', 'წთ', 'სთ'.",
	"Edit": "რედაქტირება",
	"Edit Doc": "დოკუმენტის ედიტირება",
	"Edit Memory": "",
	"Edit User": "მომხმარებლის ედიტირება",
	"Email": "ელ-ფოსტა",
	"Embedding Batch Size": "",
	"Embedding Model": "ჩასმის ძირითადი პროგრამა",
	"Embedding Model Engine": "ჩასმის ძირითადი პროგრამა",
	"Embedding model set to \"{{embedding_model}}\"": "ჩასმის ძირითადი პროგრამა ჩართულია \"{{embedding_model}}\"",
	"Enable Chat History": "მიმოწერის ისტორიის ჩართვა",
	"Enable Community Sharing": "საზოგადოების გაზიარების ჩართვა",
	"Enable New Sign Ups": "ახალი რეგისტრაციების ჩართვა",
	"Enable Web Search": "ვებ ძიების ჩართვა",
	"Ensure your CSV file includes 4 columns in this order: Name, Email, Password, Role.": "გთხოვთ, უზრუნველყოთ, რომთქვევის CSV-ფაილი შეიცავს 4 ველი, ჩაწერილი ორივე ველი უდრის პირველი ველით.",
	"Enter {{role}} message here": "შეიყვანე {{role}} შეტყობინება აქ",
	"Enter a detail about yourself for your LLMs to recall": "შეიყვანე დეტალი ჩემთათვის, რომ ჩვენი LLMs-ს შეიძლოს აღაქვს",
	"Enter Brave Search API Key": "შეიყვანეთ Brave Search API გასაღები",
	"Enter Chunk Overlap": "შეიყვანეთ ნაწილის გადახურვა",
	"Enter Chunk Size": "შეიყვანე ბლოკის ზომა",
	"Enter Github Raw URL": "შეიყვანეთ Github Raw URL",
	"Enter Google PSE API Key": "შეიყვანეთ Google PSE API გასაღები",
	"Enter Google PSE Engine Id": "შეიყვანეთ Google PSE ძრავის ID",
	"Enter Image Size (e.g. 512x512)": "შეიყვანეთ სურათის ზომა (მაგ. 512x512)",
	"Enter language codes": "შეიყვანეთ ენის კოდი",
	"Enter model tag (e.g. {{modelTag}})": "შეიყვანეთ მოდელის ტეგი (მაგ. {{modelTag}})",
	"Enter Number of Steps (e.g. 50)": "შეიყვანეთ ნაბიჯების რაოდენობა (მაგ. 50)",
	"Enter Score": "შეიყვანეთ ქულა",
	"Enter Searxng Query URL": "შეიყვანეთ Searxng Query URL",
	"Enter Serper API Key": "შეიყვანეთ Serper API Key",
	"Enter Serply API Key": "",
	"Enter Serpstack API Key": "შეიყვანეთ Serpstack API Key",
	"Enter stop sequence": "შეიყვანეთ ტოპ თანმიმდევრობა",
	"Enter Tavily API Key": "",
	"Enter Top K": "შეიყვანეთ Top K",
	"Enter URL (e.g. http://127.0.0.1:7860/)": "შეიყვანეთ მისამართი (მაგალითად http://127.0.0.1:7860/)",
	"Enter URL (e.g. http://localhost:11434)": "შეიყვანეთ მისამართი (მაგალითად http://localhost:11434)",
	"Enter Your Email": "შეიყვანეთ თქვენი ელ-ფოსტა",
	"Enter Your Full Name": "შეიყვანეთ თქვენი სრული სახელი",
	"Enter Your Password": "შეიყვანეთ თქვენი პაროლი",
	"Enter Your Role": "შეიყვანეთ თქვენი როლი",
	"Error": "შეცდომა",
	"Experimental": "ექსპერიმენტალური",
	"Export": "ექსპორტი",
	"Export All Chats (All Users)": "ექსპორტი ყველა ჩათი (ყველა მომხმარებელი)",
	"Export chat (.json)": "",
	"Export Chats": "მიმოწერის ექსპორტირება",
	"Export Documents Mapping": "დოკუმენტების კავშირის ექსპორტი",
	"Export Functions": "",
	"Export Models": "ექსპორტის მოდელები",
	"Export Prompts": "მოთხოვნების ექსპორტი",
	"Export Tools": "",
	"External Models": "",
	"Failed to create API Key.": "API ღილაკის შექმნა ვერ მოხერხდა.",
	"Failed to read clipboard contents": "ბუფერში შიგთავსის წაკითხვა ვერ მოხერხდა",
	"Failed to update settings": "",
	"February": "თებერვალი",
	"Feel free to add specific details": "უფასოდ დაამატეთ დეტალები",
	"File": "",
	"File Mode": "ფაილური რეჟიმი",
	"File not found.": "ფაილი ვერ მოიძებნა",
	"Filters": "",
	"Fingerprint spoofing detected: Unable to use initials as avatar. Defaulting to default profile image.": "აღმოჩენილია თითის ანაბეჭდის გაყალბება: ინიციალების გამოყენება ავატარად შეუძლებელია. დეფოლტ პროფილის დეფოლტ სურათი.",
	"Fluidly stream large external response chunks": "თხევადი ნაკადი დიდი გარე საპასუხო ნაწილაკების",
	"Focus chat input": "ჩეთის შეყვანის ფოკუსი",
	"Followed instructions perfectly": "ყველა ინსტრუქცია უზრუნველყოფა",
	"Form": "",
	"Format your variables using square brackets like this:": "დააფორმატეთ თქვენი ცვლადები კვადრატული ფრჩხილების გამოყენებით:",
	"Frequency Penalty": "სიხშირის ჯარიმა",
	"Functions": "",
	"General": "ზოგადი",
	"General Settings": "ზოგადი პარამეტრები",
	"Generate Image": "",
	"Generating search query": "საძიებო მოთხოვნის გენერირება",
	"Generation Info": "გენერაციის ინფორმაცია",
	"Good Response": "დიდი პასუხი",
	"Google PSE API Key": "Google PSE API გასაღები",
	"Google PSE Engine Id": "Google PSE ძრავის Id",
	"h:mm a": "h:mm a",
	"has no conversations.": "არა უფლება ჩაწერა",
	"Hello, {{name}}": "გამარჯობა, {{name}}",
	"Help": "დახმარება",
	"Hide": "დამალვა",
	"Hide Model": "",
	"How can I help you today?": "როგორ შემიძლია დაგეხმარო დღეს?",
	"Hybrid Search": "ჰიბრიდური ძებნა",
	"Image Generation (Experimental)": "სურათების გენერაცია (ექსპერიმენტული)",
	"Image Generation Engine": "სურათის გენერაციის ძრავა",
	"Image Settings": "სურათის პარამეტრები",
	"Images": "სურათები",
	"Import Chats": "მიმოწერების იმპორტი",
	"Import Documents Mapping": "დოკუმენტების კავშირის იმპორტი",
	"Import Functions": "",
	"Import Models": "იმპორტის მოდელები",
	"Import Prompts": "მოთხოვნების იმპორტი",
	"Import Tools": "",
	"Include `--api` flag when running stable-diffusion-webui": "ჩართეთ `--api` დროშა stable-diffusion-webui-ის გაშვებისას",
	"Info": "ინფორმაცია",
	"Input commands": "შეყვანით ბრძანებებს",
	"Install from Github URL": "დააინსტალირეთ Github URL- დან",
	"Instant Auto-Send After Voice Transcription": "",
	"Interface": "ინტერფეისი",
	"Invalid Tag": "არასწორი ტეგი",
	"January": "იანვარი",
	"join our Discord for help.": "შეუერთდით ჩვენს Discord-ს დახმარებისთვის",
	"JSON": "JSON",
	"JSON Preview": "JSON გადახედვა",
	"July": "ივნისი",
	"June": "ივლა",
	"JWT Expiration": "JWT-ის ვადა",
	"JWT Token": "JWT ტოკენი",
	"Keep Alive": "აქტიურად დატოვება",
	"Keyboard shortcuts": "კლავიატურის მალსახმობები",
	"Knowledge": "",
	"Language": "ენა",
	"Last Active": "ბოლო აქტიური",
	"Last Modified": "",
	"Light": "მსუბუქი",
	"Listening...": "",
	"LLMs can make mistakes. Verify important information.": "შესაძლოა LLM-ებმა შეცდომები დაუშვან. გადაამოწმეთ მნიშვნელოვანი ინფორმაცია.",
	"Local Models": "",
	"LTR": "LTR",
	"Made by OpenWebUI Community": "დამზადებულია OpenWebUI საზოგადოების მიერ",
	"Make sure to enclose them with": "დარწმუნდით, რომ დაურთეთ ისინი",
	"Manage": "",
	"Manage Models": "მოდელების მართვა",
	"Manage Ollama Models": "Ollama მოდელების მართვა",
	"Manage Pipelines": "მილსადენების მართვა",
	"March": "მარტივი",
	"Max Tokens (num_predict)": "მაქს ტოკენსი (num_predict)",
	"Maximum of 3 models can be downloaded simultaneously. Please try again later.": "მაქსიმუმ 3 მოდელის ჩამოტვირთვა შესაძლებელია ერთდროულად. Გთხოვთ სცადოთ მოგვიანებით.",
	"May": "მაი",
	"Memories accessible by LLMs will be shown here.": "ლლმ-ს აქვს ხელმისაწვდომი მემორიები აქ იქნება.",
	"Memory": "მემორია",
	"Messages you send after creating your link won't be shared. Users with the URL will be able to view the shared chat.": "შეტყობინებები, რომელსაც თქვენ აგზავნით თქვენი ბმულის შექმნის შემდეგ, არ იქნება გაზიარებული. URL– ის მქონე მომხმარებლებს შეეძლებათ ნახონ საერთო ჩატი.",
	"Minimum Score": "მინიმალური ქულა",
	"Mirostat": "მიროსტატი",
	"Mirostat Eta": "მიროსტატი ეტა",
	"Mirostat Tau": "მიროსტატი ტაუ",
	"MMMM DD, YYYY": "თვე დღე, წელი",
	"MMMM DD, YYYY HH:mm": "თვე დღე, წელი HH:mm",
	"MMMM DD, YYYY hh:mm:ss A": "",
	"Model '{{modelName}}' has been successfully downloaded.": "მოდელი „{{modelName}}“ წარმატებით ჩამოიტვირთა.",
	"Model '{{modelTag}}' is already in queue for downloading.": "მოდელი „{{modelTag}}“ უკვე ჩამოტვირთვის რიგშია.",
	"Model {{modelId}} not found": "მოდელი {{modelId}} ვერ მოიძებნა",
	"Model {{modelName}} is not vision capable": "Model {{modelName}} is not vision capable",
	"Model {{name}} is now {{status}}": "Model {{name}} is now {{status}}",
	"Model filesystem path detected. Model shortname is required for update, cannot continue.": "აღმოჩენილია მოდელის ფაილური სისტემის გზა. განახლებისთვის საჭიროა მოდელის მოკლე სახელი, გაგრძელება შეუძლებელია.",
	"Model ID": "მოდელის ID",
	"Model not selected": "მოდელი არ არის არჩეული",
	"Model Params": "მოდელის პარამები",
	"Model Whitelisting": "მოდელის თეთრ სიაში შეყვანა",
	"Model(s) Whitelisted": "მოდელ(ებ)ი თეთრ სიაშია",
	"Modelfile Content": "მოდელური ფაილის კონტენტი",
	"Models": "მოდელები",
	"More": "ვრცლად",
	"Name": "სახელი",
	"Name Tag": "სახელის ტეგი",
	"Name your model": "დაასახელეთ თქვენი მოდელი",
	"New Chat": "ახალი მიმოწერა",
	"New Password": "ახალი პაროლი",
	"No documents found": "",
	"No results found": "ჩვენ ვერ პოულობით ნაპოვნი ჩაწერები",
	"No search query generated": "ძიების მოთხოვნა არ არის გენერირებული",
	"No source available": "წყარო არ არის ხელმისაწვდომი",
	"None": "არცერთი",
	"Not factually correct": "არ ვეთანხმები პირდაპირ ვერც ვეთანხმები",
	"Note: If you set a minimum score, the search will only return documents with a score greater than or equal to the minimum score.": "შენიშვნა: თუ თქვენ დააყენებთ მინიმალურ ქულას, ძებნა დააბრუნებს მხოლოდ დოკუმენტებს მინიმალური ქულის მეტი ან ტოლი ქულით.",
	"Notifications": "შეტყობინება",
	"November": "ნოემბერი",
	"num_thread (Ollama)": "num_thread (ოლამა)",
	"October": "ოქტომბერი",
	"Off": "გამორთვა",
	"Okay, Let's Go!": "კარგი, წავედით!",
	"OLED Dark": "OLED მუქი",
	"Ollama": "Ollama",
	"Ollama API": "Ollama API",
	"Ollama API disabled": "Ollama API გამორთულია",
	"Ollama API is disabled": "",
	"Ollama Version": "Ollama ვერსია",
	"On": "ჩართვა",
	"Only": "მხოლოდ",
	"Only alphanumeric characters and hyphens are allowed in the command string.": "ბრძანების სტრიქონში დაშვებულია მხოლოდ ალფანუმერული სიმბოლოები და დეფისები.",
	"Oops! Hold tight! Your files are still in the processing oven. We're cooking them up to perfection. Please be patient and we'll let you know once they're ready.": "უპს! გამაგრდი! თქვენი ფაილები ჯერ კიდევ დამუშავების ღუმელშია. ჩვენ მათ სრულყოფილებამდე ვამზადებთ. გთხოვთ მოითმინოთ და ჩვენ შეგატყობინებთ, როგორც კი ისინი მზად იქნებიან.",
	"Oops! Looks like the URL is invalid. Please double-check and try again.": "უი! როგორც ჩანს, მისამართი არასწორია. გთხოვთ, გადაამოწმოთ და ისევ სცადოთ.",
	"Oops! There was an error in the previous response. Please try again or contact admin.": "",
	"Oops! You're using an unsupported method (frontend only). Please serve the WebUI from the backend.": "უპს! თქვენ იყენებთ მხარდაუჭერელ მეთოდს (მხოლოდ frontend). გთხოვთ, მოემსახუროთ WebUI-ს ბექენდიდან",
	"Open": "ღია",
	"Open AI": "ღია AI",
	"Open AI (Dall-E)": "Open AI (Dall-E)",
	"Open new chat": "ახალი მიმოწერის გახსნა",
	"OpenAI": "OpenAI",
	"OpenAI API": "OpenAI API",
	"OpenAI API Config": "OpenAI API პარამეტრები",
	"OpenAI API Key is required.": "OpenAI API გასაღები აუცილებელია",
	"OpenAI URL/Key required.": "OpenAI URL/Key აუცილებელია",
	"or": "ან",
	"Other": "სხვა",
	"Password": "პაროლი",
	"PDF document (.pdf)": "PDF დოკუმენტი (.pdf)",
	"PDF Extract Images (OCR)": "PDF იდან ამოღებული სურათები (OCR)",
	"pending": "ლოდინის რეჟიმშია",
	"Permission denied when accessing media devices": "",
	"Permission denied when accessing microphone": "",
	"Permission denied when accessing microphone: {{error}}": "ნებართვა უარყოფილია მიკროფონზე წვდომისას: {{error}}",
	"Personalization": "პერსონალიზაცია",
	"Pipelines": "მილსადენები",
	"Pipelines Valves": "მილსადენების სარქველები",
	"Plain text (.txt)": "ტექსტი (.txt)",
	"Playground": "სათამაშო მოედანი",
	"Positive attitude": "პოზიტიური ანგარიში",
	"Previous 30 days": "უკან 30 დღე",
	"Previous 7 days": "უკან 7 დღე",
	"Profile Image": "პროფილის სურათი",
	"Prompt": "პრომპტი",
	"Prompt (e.g. Tell me a fun fact about the Roman Empire)": "Prompt (მაგ. მითხარი სახალისო ფაქტი რომის იმპერიის შესახებ)",
	"Prompt Content": "მოთხოვნის შინაარსი",
	"Prompt suggestions": "მოთხოვნის რჩევები",
	"Prompts": "მოთხოვნები",
	"Pull \"{{searchValue}}\" from Ollama.com": "ჩაიამოვეთ \"{{searchValue}}\" Ollama.com-იდან",
	"Pull a model from Ollama.com": "Ollama.com იდან მოდელის გადაწერა ",
	"Query Params": "პარამეტრების ძიება",
	"RAG Template": "RAG შაბლონი",
	"Read Aloud": "ხმის ჩაწერა",
	"Record voice": "ხმის ჩაწერა",
	"Redirecting you to OpenWebUI Community": "გადამისამართდებით OpenWebUI საზოგადოებაში",
	"Refer to yourself as \"User\" (e.g., \"User is learning Spanish\")": "",
	"Refused when it shouldn't have": "უარა, როგორც უნდა იყოს",
	"Regenerate": "ხელახლა გენერირება",
	"Release Notes": "Გამოშვების შენიშვნები",
	"Remove": "პოპულარობის რაოდენობა",
	"Remove Model": "პოპულარობის რაოდენობა",
	"Rename": "პოპულარობის რაოდენობა",
	"Repeat Last N": "გაიმეორეთ ბოლო N",
	"Request Mode": "მოთხოვნის რეჟიმი",
	"Reranking Model": "რექვექტირება",
	"Reranking model disabled": "რექვექტირება არაა ჩართული",
	"Reranking model set to \"{{reranking_model}}\"": "Reranking model set to \"{{reranking_model}}\"",
	"Reset": "",
	"Reset Upload Directory": "",
	"Reset Vector Storage": "ვექტორული მეხსიერების გადატვირთვა",
	"Response AutoCopy to Clipboard": "პასუხის ავტომატური კოპირება ბუფერში",
	"Role": "როლი",
	"Rosé Pine": "ვარდისფერი ფიჭვის ხე",
	"Rosé Pine Dawn": "ვარდისფერი ფიჭვის გარიჟრაჟი",
	"RTL": "RTL",
	"Running": "",
	"Save": "შენახვა",
	"Save & Create": "დამახსოვრება და შექმნა",
	"Save & Update": "დამახსოვრება და განახლება",
	"Saving chat logs directly to your browser's storage is no longer supported. Please take a moment to download and delete your chat logs by clicking the button below. Don't worry, you can easily re-import your chat logs to the backend through": "ჩეთის ისტორიის შენახვა პირდაპირ თქვენი ბრაუზერის საცავში აღარ არის მხარდაჭერილი. გთხოვთ, დაუთმოთ და წაშალოთ თქვენი ჩატის ჟურნალები ქვემოთ მოცემულ ღილაკზე დაწკაპუნებით. არ ინერვიულოთ, თქვენ შეგიძლიათ მარტივად ხელახლა შემოიტანოთ თქვენი ჩეთის ისტორია ბექენდში",
	"Scan": "სკანირება",
	"Scan complete!": "სკანირება დასრულდა!",
	"Scan for documents from {{path}}": "დოკუმენტების სკანირება {{ path}}-დან",
	"Search": "ძიება",
	"Search a model": "მოდელის ძიება",
	"Search Chats": "ჩატების ძებნა",
	"Search Documents": "დოკუმენტების ძიება",
	"Search Functions": "",
	"Search Models": "საძიებო მოდელები",
	"Search Prompts": "მოთხოვნების ძიება",
	"Search Query Generation Prompt": "",
	"Search Query Generation Prompt Length Threshold": "",
	"Search Result Count": "ძიების შედეგების რაოდენობა",
	"Search Tools": "",
	"Searched {{count}} sites_one": "Searched {{count}} sites_one",
	"Searched {{count}} sites_other": "Searched {{count}} sites_other",
	"Searching \"{{searchQuery}}\"": "",
	"Searxng Query URL": "Searxng Query URL",
	"See readme.md for instructions": "იხილეთ readme.md ინსტრუქციებისთვის",
	"See what's new": "სიახლეების ნახვა",
	"Seed": "სიდი",
	"Select a base model": "აირჩიეთ ბაზის მოდელი",
	"Select a engine": "",
	"Select a mode": "რეჟიმის არჩევა",
	"Select a model": "მოდელის არჩევა",
	"Select a pipeline": "აირჩიეთ მილსადენი",
	"Select a pipeline url": "აირჩიეთ მილსადენის url",
	"Select an Ollama instance": "Ollama ინსტანსის არჩევა",
	"Select Documents": "",
	"Select model": "მოდელის არჩევა",
	"Select only one model to call": "",
	"Selected model(s) do not support image inputs": "შერჩეული მოდელი (ებ) ი არ უჭერს მხარს გამოსახულების შეყვანას",
	"Send": "გაგზავნა",
	"Send a Message": "შეტყობინების გაგზავნა",
	"Send message": "შეტყობინების გაგზავნა",
	"September": "სექტემბერი",
	"Serper API Key": "Serper API Key",
	"Serply API Key": "",
	"Serpstack API Key": "Serpstack API Key",
	"Server connection verified": "სერვერთან კავშირი დადასტურებულია",
	"Set as default": "დეფოლტად დაყენება",
	"Set Default Model": "დეფოლტ მოდელის დაყენება",
	"Set embedding model (e.g. {{model}})": "ჩვენება მოდელის დაყენება (მაგ. {{model}})",
	"Set Image Size": "სურათის ზომის დაყენება",
	"Set reranking model (e.g. {{model}})": "რეტარირება მოდელის დაყენება (მაგ. {{model}})",
	"Set Steps": "ნაბიჯების დაყენება",
	"Set Task Model": "დააყენეთ სამუშაო მოდელი",
	"Set Voice": "ხმის დაყენება",
	"Settings": "ხელსაწყოები",
	"Settings saved successfully!": "პარამეტრები წარმატებით განახლდა!",
	"Settings updated successfully": "",
	"Share": "გაზიარება",
	"Share Chat": "გაზიარება",
	"Share to OpenWebUI Community": "გააზიარე OpenWebUI საზოგადოებაში ",
	"short-summary": "მოკლე შინაარსი",
	"Show": "ჩვენება",
	"Show Admin Details in Account Pending Overlay": "",
	"Show Model": "",
	"Show shortcuts": "მალსახმობების ჩვენება",
	"Showcased creativity": "ჩვენებული ქონება",
	"sidebar": "საიდბარი",
	"Sign in": "ავტორიზაცია",
	"Sign Out": "გასვლა",
	"Sign up": "რეგისტრაცია",
	"Signing in": "ავტორიზაცია",
	"Source": "წყარო",
	"Speech recognition error: {{error}}": "მეტყველების ამოცნობის შეცდომა: {{error}}",
	"Speech-to-Text Engine": "ხმოვან-ტექსტური ძრავი",
	"Stop Sequence": "შეჩერების თანმიმდევრობა",
	"STT Model": "",
	"STT Settings": "მეტყველების ამოცნობის პარამეტრები",
	"Submit": "გაგზავნა",
	"Subtitle (e.g. about the Roman Empire)": "სუბტიტრები (მაგ. რომის იმპერიის შესახებ)",
	"Success": "წარმატება",
	"Successfully updated.": "წარმატებით განახლდა",
	"Suggested": "პირდაპირ პოპულარული",
	"System": "სისტემა",
	"System Prompt": "სისტემური მოთხოვნა",
	"Tags": "ტეგები",
	"Tap to interrupt": "",
	"Tavily API Key": "",
	"Tell us more:": "ჩვენთან დავუკავშირდით",
	"Temperature": "ტემპერატურა",
	"Template": "შაბლონი",
	"Text Completion": "ტექსტის დასრულება",
	"Text-to-Speech Engine": "ტექსტურ-ხმოვანი ძრავი",
	"Tfs Z": "Tfs Z",
	"Thanks for your feedback!": "მადლობა გამოხმაურებისთვის!",
	"The score should be a value between 0.0 (0%) and 1.0 (100%).": "ქულა 0.0 (0%) და 1.0 (100%) ჩაშენებული უნდა იყოს.",
	"Theme": "თემა",
	"Thinking...": "",
	"This action cannot be undone. Do you wish to continue?": "",
	"This ensures that your valuable conversations are securely saved to your backend database. Thank you!": "ეს უზრუნველყოფს, რომ თქვენი ძვირფასი საუბრები უსაფრთხოდ შეინახება თქვენს backend მონაცემთა ბაზაში. Გმადლობთ!",
	"This is an experimental feature, it may not function as expected and is subject to change at any time.": "",
	"This setting does not sync across browsers or devices.": "ეს პარამეტრი არ სინქრონიზდება ბრაუზერებსა და მოწყობილობებში",
	"This will delete": "",
	"Thorough explanation": "ვრცლად აღწერა",
	"Tip: Update multiple variable slots consecutively by pressing the tab key in the chat input after each replacement.": "რჩევა: განაახლეთ რამდენიმე ცვლადი სლოტი თანმიმდევრულად, ყოველი ჩანაცვლების შემდეგ ჩატის ღილაკზე დაჭერით.",
	"Title": "სათაური",
	"Title (e.g. Tell me a fun fact)": "სათაური (მაგ. გაიხსნე რაღაც ხარისხი)",
	"Title Auto-Generation": "სათაურის ავტო-გენერაცია",
	"Title cannot be an empty string.": "სათაური ცარიელი ველი ვერ უნდა იყოს.",
	"Title Generation Prompt": "სათაურის გენერაციის მოთხოვნა ",
	"to": "ში",
	"To access the available model names for downloading,": "ჩამოტვირთვისთვის ხელმისაწვდომი მოდელების სახელებზე წვდომისთვის",
	"To access the GGUF models available for downloading,": "ჩასატვირთად ხელმისაწვდომი GGUF მოდელებზე წვდომისთვის",
	"To access the WebUI, please reach out to the administrator. Admins can manage user statuses from the Admin Panel.": "",
	"To add documents here, upload them to the \"Documents\" workspace first.": "",
	"to chat input.": "ჩატში",
	"To select filters here, add them to the \"Functions\" workspace first.": "",
	"To select toolkits here, add them to the \"Tools\" workspace first.": "",
	"Today": "დღეს",
	"Toggle settings": "პარამეტრების გადართვა",
	"Toggle sidebar": "გვერდითი ზოლის გადართვა",
	"Tokens To Keep On Context Refresh (num_keep)": "",
	"Tools": "",
	"Top K": "ტოპ K",
	"Top P": "ტოპ P",
	"Trouble accessing Ollama?": "Ollama-ს ვერ უკავშირდები?",
	"TTS Model": "",
	"TTS Settings": "TTS პარამეტრები",
	"TTS Voice": "",
	"Type": "ტიპი",
	"Type Hugging Face Resolve (Download) URL": "სცადე გადმოწერო Hugging Face Resolve URL",
	"Uh-oh! There was an issue connecting to {{provider}}.": "{{provider}}-თან დაკავშირების პრობლემა წარმოიშვა.",
<<<<<<< HEAD
	"Unknown File Type '{{file_type}}', but accepting and treating as plain text": "უცნობი ფაილის ტიპი „{{file_type}}“, მაგრამ მიიღება და განიხილება როგორც მარტივი ტექსტი",
=======
	"UI": "",
	"Unknown file type '{{file_type}}'. Proceeding with the file upload anyway.": "",
>>>>>>> a2ea6b1b
	"Update": "",
	"Update and Copy Link": "განახლება და ბმულის კოპირება",
	"Update password": "პაროლის განახლება",
	"Updated at": "",
	"Upload": "",
	"Upload a GGUF model": "GGUF მოდელის ატვირთვა",
	"Upload Files": "ატვირთეთ ფაილები",
	"Upload Pipeline": "",
	"Upload Progress": "პროგრესის ატვირთვა",
	"URL Mode": "URL რეჟიმი",
	"Use '#' in the prompt input to load and select your documents.": "პრომტში გამოიყენე '#' რომელიც გაიტანს დოკუმენტებს",
	"Use Gravatar": "გამოიყენე Gravatar",
	"Use Initials": "გამოიყენე ინიციალები",
	"use_mlock (Ollama)": "use_mlock (ოლამა)",
	"use_mmap (Ollama)": "use_mmap (ოლამა)",
	"user": "მომხმარებელი",
	"User Permissions": "მომხმარებლის უფლებები",
	"Users": "მომხმარებლები",
	"Utilize": "გამოყენება",
	"Valid time units:": "მოქმედი დროის ერთეულები",
	"variable": "ცვლადი",
	"variable to have them replaced with clipboard content.": "ცვლადი, რომ შეცვალოს ისინი ბუფერში შიგთავსით.",
	"Version": "ვერსია",
	"Voice": "",
	"Warning": "გაფრთხილება",
	"Warning: If you update or change your embedding model, you will need to re-import all documents.": "გაფრთხილება: თუ განაახლებთ ან შეცვლით ჩანერგვის მოდელს, მოგიწევთ ყველა დოკუმენტის ხელახლა იმპორტი.",
	"Web": "ვები",
	"Web API": "",
	"Web Loader Settings": "ვების ჩატარების პარამეტრები",
	"Web Params": "ვების პარამეტრები",
	"Web Search": "ვებ ძებნა",
	"Web Search Engine": "ვებ საძიებო სისტემა",
	"Webhook URL": "Webhook URL",
	"WebUI Settings": "WebUI პარამეტრები",
	"WebUI will make requests to": "WebUI გამოგიგზავნით მოთხოვნებს",
	"What’s New in": "რა არის ახალი",
	"When history is turned off, new chats on this browser won't appear in your history on any of your devices.": "როდესაც ისტორია გამორთულია, ახალი ჩეთები ამ ბრაუზერში არ გამოჩნდება თქვენს ისტორიაში არცერთ მოწყობილობაზე.",
	"Whisper (Local)": "",
	"Widescreen Mode": "",
	"Workspace": "ვულერი",
	"Write a prompt suggestion (e.g. Who are you?)": "დაწერეთ მოკლე წინადადება (მაგ. ვინ ხარ?",
	"Write a summary in 50 words that summarizes [topic or keyword].": "დაწერეთ რეზიუმე 50 სიტყვით, რომელიც აჯამებს [თემას ან საკვანძო სიტყვას].",
	"Yesterday": "აღდგენა",
	"You": "ჩემი",
	"You can personalize your interactions with LLMs by adding memories through the 'Manage' button below, making them more helpful and tailored to you.": "",
	"You cannot clone a base model": "თქვენ არ შეგიძლიათ ბაზის მოდელის კლონირება",
	"You have no archived conversations.": "არ ხართ არქივირებული განხილვები.",
	"You have shared this chat": "ამ ჩატის გააგზავნა",
	"You're a helpful assistant.": "თქვენ სასარგებლო ასისტენტი ხართ.",
	"You're now logged in.": "თქვენ შესული ხართ.",
	"Your account status is currently pending activation.": "",
	"Youtube": "Youtube",
	"Youtube Loader Settings": "Youtube Loader Settings"
}<|MERGE_RESOLUTION|>--- conflicted
+++ resolved
@@ -560,12 +560,8 @@
 	"Type": "ტიპი",
 	"Type Hugging Face Resolve (Download) URL": "სცადე გადმოწერო Hugging Face Resolve URL",
 	"Uh-oh! There was an issue connecting to {{provider}}.": "{{provider}}-თან დაკავშირების პრობლემა წარმოიშვა.",
-<<<<<<< HEAD
-	"Unknown File Type '{{file_type}}', but accepting and treating as plain text": "უცნობი ფაილის ტიპი „{{file_type}}“, მაგრამ მიიღება და განიხილება როგორც მარტივი ტექსტი",
-=======
 	"UI": "",
 	"Unknown file type '{{file_type}}'. Proceeding with the file upload anyway.": "",
->>>>>>> a2ea6b1b
 	"Update": "",
 	"Update and Copy Link": "განახლება და ბმულის კოპირება",
 	"Update password": "პაროლის განახლება",
